# coding=utf-8
# Copyright 2017 The Tensor2Tensor Authors.
#
# Licensed under the Apache License, Version 2.0 (the "License");
# you may not use this file except in compliance with the License.
# You may obtain a copy of the License at
#
#     http://www.apache.org/licenses/LICENSE-2.0
#
# Unless required by applicable law or agreed to in writing, software
# distributed under the License is distributed on an "AS IS" BASIS,
# WITHOUT WARRANTIES OR CONDITIONS OF ANY KIND, either express or implied.
# See the License for the specific language governing permissions and
# limitations under the License.

"""Utilities for attention."""
from __future__ import absolute_import
from __future__ import division
from __future__ import print_function

import math

# Dependency imports

from tensor2tensor.models import common_layers

import tensorflow as tf


def add_timing_signal_1d(x, min_timescale=1.0, max_timescale=1.0e4):
  """Adds a bunch of sinusoids of different frequencies to a Tensor.

  Each channel of the input Tensor is incremented by a sinusoid of a different
  frequency and phase.

  This allows attention to learn to use absolute and relative positions.
  Timing signals should be added to some precursors of both the query and the
  memory inputs to attention.

  The use of relative position is possible because sin(x+y) and cos(x+y) can be
  experessed in terms of y, sin(x) and cos(x).

  In particular, we use a geometric sequence of timescales starting with
  min_timescale and ending with max_timescale.  The number of different
  timescales is equal to channels / 2. For each timescale, we
  generate the two sinusoidal signals sin(timestep/timescale) and
  cos(timestep/timescale).  All of these sinusoids are concatenated in
  the channels dimension.

  Args:
    x: a Tensor with shape [batch, length, channels]
    min_timescale: a float
    max_timescale: a float

  Returns:
    a Tensor the same shape as x.
  """
  length = tf.shape(x)[1]
  channels = tf.shape(x)[2]
  position = tf.to_float(tf.range(length))
  num_timescales = channels // 2
  log_timescale_increment = (
      math.log(float(max_timescale) / float(min_timescale)) /
      (tf.to_float(num_timescales) - 1))
  inv_timescales = min_timescale * tf.exp(
      tf.to_float(tf.range(num_timescales)) * -log_timescale_increment)
  scaled_time = tf.expand_dims(position, 1) * tf.expand_dims(inv_timescales, 0)
  signal = tf.concat([tf.sin(scaled_time), tf.cos(scaled_time)], axis=1)
  signal = tf.pad(signal, [[0, 0], [0, tf.mod(channels, 2)]])
  signal = tf.reshape(signal, [1, length, channels])
  return x + signal


def add_timing_signal_nd(x, min_timescale=1.0, max_timescale=1.0e4):
  """Adds a bunch of sinusoids of different frequencies to a Tensor.

  Each channel of the input Tensor is incremented by a sinusoid of a different
  frequency and phase in one of the positional dimensions.

  This allows attention to learn to use absolute and relative positions.
  Timing signals should be added to some precursors of both the query and the
  memory inputs to attention.

  The use of relative position is possible because sin(a+b) and cos(a+b) can be
  experessed in terms of b, sin(a) and cos(a).

  x is a Tensor with n "positional" dimensions, e.g. one dimension for a
  sequence or two dimensions for an image

  We use a geometric sequence of timescales starting with
  min_timescale and ending with max_timescale.  The number of different
  timescales is equal to channels // (n * 2). For each timescale, we
  generate the two sinusoidal signals sin(timestep/timescale) and
  cos(timestep/timescale).  All of these sinusoids are concatenated in
  the channels dimension.

  Args:
    x: a Tensor with shape [batch, d1 ... dn, channels]
    min_timescale: a float
    max_timescale: a float

  Returns:
    a Tensor the same shape as x.
  """
  static_shape = x.get_shape().as_list()
  num_dims = len(static_shape) - 2
  channels = tf.shape(x)[-1]
  num_timescales = channels // (num_dims * 2)
  log_timescale_increment = (
      math.log(float(max_timescale) / float(min_timescale)) /
      (tf.to_float(num_timescales) - 1))
  inv_timescales = min_timescale * tf.exp(
      tf.to_float(tf.range(num_timescales)) * -log_timescale_increment)
  for dim in xrange(num_dims):
    length = tf.shape(x)[dim + 1]
    position = tf.to_float(tf.range(length))
    scaled_time = tf.expand_dims(position, 1) * tf.expand_dims(
        inv_timescales, 0)
    signal = tf.concat([tf.sin(scaled_time), tf.cos(scaled_time)], axis=1)
    prepad = dim * 2 * num_timescales
    postpad = channels - (dim + 1) * 2 * num_timescales
    signal = tf.pad(signal, [[0, 0], [prepad, postpad]])
    for _ in xrange(1 + dim):
      signal = tf.expand_dims(signal, 0)
    for _ in xrange(num_dims - 1 - dim):
      signal = tf.expand_dims(signal, -2)
    x += signal
  return x


def add_positional_embedding_nd(x, max_length, name):
  """Add n-dimensional positional embedding.

  Adds embeddings to represent the positional dimensions of the tensor.
  The input tensor has n positional dimensions - i.e. 1 for text, 2 for images,
  3 for video, etc.

  Args:
    x: a Tensor with shape [batch, p1 ... pn, depth]
    max_length: an integer.  static maximum size of any dimension.
    name: a name for this layer.

  Returns:
    a Tensor the same shape as x.
  """
  static_shape = x.get_shape().as_list()
  dynamic_shape = tf.shape(x)
  num_dims = len(static_shape) - 2
  depth = static_shape[-1]
  base_shape = [1] * (num_dims + 1) + [depth]
  base_start = [0] * (num_dims + 2)
  base_size = [-1] + [1] * num_dims + [depth]
  for i in xrange(num_dims):
    shape = base_shape[:]
    start = base_start[:]
    size = base_size[:]
    shape[i + 1] = max_length
    size[i + 1] = dynamic_shape[i + 1]
    var = (tf.get_variable(
        name + "_%d" % i, shape,
        initializer=tf.random_normal_initializer(0, depth ** -0.5))
           * (depth ** 0.5))
    x += tf.slice(var, start, size)
  return x


def embedding_to_padding(emb):
  """Input embeddings -> is_padding.

  We have hacked symbol_modality to return all-zero embeddings for padding.

  Args:
    emb: a Tensor with shape [..., depth].
  Returns:
    a boolean Tensor with shape [...].
  """
  emb_sum = tf.reduce_sum(tf.abs(emb), axis=-1)
  return tf.equal(emb_sum, 0.0)


def attention_bias_lower_triangle(length):
  """Create an bias tensor to be added to attention logits.

  Args:
   length: a Scalar.

  Returns:
    a `Tensor` with shape [1, 1, length, length].
  """
  lower_triangle = tf.matrix_band_part(tf.ones([length, length]), -1, 0)
  ret = -1e9 * (1.0 - lower_triangle)
  return tf.reshape(ret, [1, 1, length, length])


def attention_bias_ignore_padding(memory_padding):
  """Create an bias tensor to be added to attention logits.

  Args:
    memory_padding: a boolean `Tensor` with shape [batch, memory_length].

  Returns:
    a `Tensor` with shape [batch, 1, 1, memory_length].
  """
  ret = tf.to_float(memory_padding) * -1e9
  return tf.expand_dims(tf.expand_dims(ret, 1), 1)


def split_last_dimension(x, n):
  """Reshape x so that the last dimension becomes two dimensions.

  The first of these two dimensions is n.

  Args:
    x: a Tensor with shape [..., m]
    n: an integer.

  Returns:
    a Tensor with shape [..., n, m/n]
  """
  old_shape = x.get_shape().dims
  last = old_shape[-1]
  new_shape = old_shape[:-1] + [n] + [last // n if last else None]
  ret = tf.reshape(x, tf.concat([tf.shape(x)[:-1], [n, -1]], 0))
  ret.set_shape(new_shape)
  return ret


def combine_last_two_dimensions(x):
  """Reshape x so that the last two dimension become one.

  Args:
    x: a Tensor with shape [..., a, b]

  Returns:
    a Tensor with shape [..., ab]
  """
  old_shape = x.get_shape().dims
  a, b = old_shape[-2:]
  new_shape = old_shape[:-2] + [a * b if a and b else None]
  ret = tf.reshape(x, tf.concat([tf.shape(x)[:-2], [-1]], 0))
  ret.set_shape(new_shape)
  return ret


def split_heads(x, num_heads):
  """Split channels (dimension 3) into multiple heads (becomes dimension 1).

  Args:
    x: a Tensor with shape [batch, length, channels]
    num_heads: an integer

  Returns:
    a Tensor with shape [batch, num_heads, length, channels / num_heads]
  """
  return tf.transpose(split_last_dimension(x, num_heads), [0, 2, 1, 3])


def combine_heads(x):
  """Inverse of split_heads.

  Args:
    x: a Tensor with shape [batch, num_heads, length, channels / num_heads]

  Returns:
    a Tensor with shape [batch, length, channels]
  """
  return combine_last_two_dimensions(tf.transpose(x, [0, 2, 1, 3]))


def attention_image_summary(attn, image_shapes=None):
  """Compute color image summary.

  Args:
    attn: a Tensor with shape [batch, num_heads, query_length, memory_length]
    image_shapes: optional tuple of integer scalars.
      If the query positions and memory positions represent the
      pixels of flattened images, then pass in their dimensions:
        (query_rows, query_cols, memory_rows, memory_cols).
      If the query positions and memory positions represent the
      pixels x channels of flattened images, then pass in their dimensions:
        (query_rows, query_cols, query_channels,
         memory_rows, memory_cols, memory_channels).
  """
  num_heads = tf.shape(attn)[1]
  # [batch, query_length, memory_length, num_heads]
  image = tf.transpose(attn, [0, 2, 3, 1])
  image = tf.pow(image, 0.2)  # for high-dynamic-range
  # Each head will correspond to one of RGB.
  # pad the heads to be a multiple of 3
  image = tf.pad(image, [[0, 0], [0, 0], [0, 0], [0, tf.mod(-num_heads, 3)]])
  image = split_last_dimension(image, 3)
  image = tf.reduce_max(image, 4)
  if image_shapes is not None:
    if len(image_shapes) == 4:
      q_rows, q_cols, m_rows, m_cols = list(image_shapes)
      image = tf.reshape(image, [-1, q_rows, q_cols, m_rows, m_cols, 3])
      image = tf.transpose(image, [0, 1, 3, 2, 4, 5])
      image = tf.reshape(image, [-1, q_rows * m_rows, q_cols * m_cols, 3])
    else:
      assert len(image_shapes) == 6
      q_rows, q_cols, q_channnels, m_rows, m_cols, m_channels = list(
          image_shapes)
      image = tf.reshape(image, [-1, q_rows, q_cols, q_channnels,
                                 m_rows, m_cols, m_channels, 3])
      image = tf.transpose(image, [0, 1, 4, 3, 2, 5, 6, 7])
      image = tf.reshape(image, [-1, q_rows * m_rows * q_channnels,
                                 q_cols * m_cols * m_channels, 3])
  tf.summary.image("attention", image, max_outputs=1)


def dot_product_attention(q,
                          k,
                          v,
                          bias,
                          dropout_rate=0.0,
                          image_shapes=None,
                          name=None):
  """dot-product attention.

  Args:
    q: a Tensor with shape [batch, heads, length_q, depth_k]
    k: a Tensor with shape [batch, heads, length_kv, depth_k]
    v: a Tensor with shape [batch, heads, length_kv, depth_v]
    bias: bias Tensor (see attention_bias())
    dropout_rate: a floating point number
    image_shapes: optional tuple of integer scalars.
      see comments for attention_image_summary()
    name: an optional string

  Returns:
    A Tensor.
  """
  with tf.variable_scope(
      name, default_name="dot_product_attention", values=[q, k, v]):
    # [batch, num_heads, query_length, memory_length]
    logits = tf.matmul(q, k, transpose_b=True)
    if bias is not None:
      logits += bias
    weights = tf.nn.softmax(logits, name="attention_weights")
    # dropping out the attention links for each of the heads
    weights = tf.nn.dropout(weights, 1.0 - dropout_rate)
    if not tf.get_variable_scope().reuse:
      attention_image_summary(weights, image_shapes)
    return tf.matmul(weights, v)


<<<<<<< HEAD

def local_attention_1d(q, k, v, bias=None,
    block_length=128, look_right=True, use_whole_block=False, 
    truncate_bias=True, name=None):
  """Attention to the source position and a neigborhood around it.

  The sequence is divided into blocks of length block_size. Attention for a
  given query position can only see memory positions within a certain number
  of positions before and behind it.

  If look_right is True then each query will attend to block_length//2
  positions either side, otherwise it will attend to block_length previous
  positions.

  If use_whole_block is True then no mask will be applied to the local blocks
  meaning the full blocks are used (if look_right is True then the elements to
  the right of the current position are still masked out). This allows use to
  attend to more elements without additional overhead, but means we have
  inconsistent window positions and sizes.

  Args:
    q: a Tensor with shape [batch, heads, length_q, depth_k]
    k: a Tensor with shape [batch, heads, length_kv, depth_k]
    v: a Tensor with shape [batch, heads, length_kv, depth_v]
    bias: Not currently used [batch, heads, length_q, length_k]
    block_length: an integer
    look_right: a bool
    use_whole_block: a bool
=======
def masked_local_attention_1d(
    q, k, v, block_length=128, name=None):
  """Attention to the source position and a neigborhood to the left of it.

  The sequence is divided into blocks of length block_size.
  Attention for a given query position can only see memory positions
  less than or equal to the query position, in the corresponding block
  and the previous block.

  If mask_right is True, then a target position cannot see greater source
  positions.

  Args:
    q: a Tensor with shape [batch, heads, length, depth_k]
    k: a Tensor with shape [batch, heads, length, depth_k]
    v: a Tensor with shape [batch, heads, length, depth_v]
    block_length: an integer
>>>>>>> cd222d3e
    name: an optional string

  Returns:
    a Tensor of shape [batch, heads, length, depth_v]
  """
  with tf.variable_scope(name, default_name="local_attention_1d",
                         values=[q, k, v]):
    v_shape = v.get_shape()
    batch = tf.shape(q)[0]
    heads = tf.shape(q)[1]
    length = tf.shape(q)[2]
<<<<<<< HEAD
    depth_k = tf.shape(q)[3]
    depth_v = tf.shape(v)[3]

    original_length = length

    #Pad to desired length
    #If (length < 2 * block_length), then we use only one block.
    block_length = tf.where(tf.less(length, block_length),
                            length, block_length)
    padding_size = tf.mod(-length, block_length)
    length += padding_size
    num_blocks = tf.div(length, block_length)

    padding = [[0, 0], [0, 0], [0, padding_size], [0, 0]]
    q = tf.pad(q, padding)

    if not look_right:
      #Add extra padding so we son't have to do an initial query
      extra_padding = [[0, 0], [0, 0], [block_length, padding_size], [0, 0]]
      bp = [[0, 0], [0, 0], [0, padding_size], [block_length, padding_size]]
    else:
      #We shift everything over by half a block so query is in centre
      pad_right = block_length // 2
      pad_left = block_length - pad_right
      extra_padding = [[0, 0], [0, 0], 
          [pad_left, padding_size+pad_right], [0, 0]]
      bp = [[0, 0], [0, 0], 
          [0, padding_size], [pad_left, padding_size+pad_right]]
    k = tf.pad(k, extra_padding)
    v = tf.pad(v, extra_padding)

    # Reshape into blocks
    q = tf.reshape(q, [batch, heads, num_blocks, block_length, depth_k])
    k = tf.reshape(k, [batch, heads, num_blocks+1, block_length, depth_k])
    v = tf.reshape(v, [batch, heads, num_blocks+1, block_length, depth_v])

    # Get local blocks by slicing
    def local(x):
      """Create a local version of the keys or values."""
      prev_block = tf.slice(
          x, [0, 0, 0, 0, 0], [-1, -1, num_blocks, -1, -1])
=======
    # If (length < 2 * block_length), then we use only one block.
    block_length = tf.where(tf.less(length, block_length * 2),
                            length, block_length)
    depth_k = tf.shape(q)[3]
    depth_v = tf.shape(v)[3]
    original_length = length
    padding_size = tf.mod(-length, block_length)
    length += padding_size
    padding = [[0, 0], [0, 0], [0, padding_size], [0, 0]]
    q = tf.pad(q, padding)
    k = tf.pad(k, padding)
    v = tf.pad(v, padding)
    num_blocks = tf.div(length, block_length)

    # compute attention for the first query block.
    first_q = tf.slice(q, [0, 0, 0, 0], [-1, -1, block_length, -1])
    first_k = tf.slice(k, [0, 0, 0, 0], [-1, -1, block_length, -1])
    first_v = tf.slice(v, [0, 0, 0, 0], [-1, -1, block_length, -1])
    first_output = dot_product_attention(
        first_q, first_k, first_v, attention_bias_lower_triangle(block_length),
        name="fist_block")

    # compute attention for all subsequent query blocks.
    q = tf.reshape(q, [batch, heads, num_blocks, block_length, depth_k])
    k = tf.reshape(k, [batch, heads, num_blocks, block_length, depth_k])
    v = tf.reshape(v, [batch, heads, num_blocks, block_length, depth_v])

    def local(x):
      """Create a local version of the keys or values."""
      prev_block = tf.slice(
          x, [0, 0, 0, 0, 0], [-1, -1, num_blocks - 1, -1, -1])
>>>>>>> cd222d3e
      cur_block = tf.slice(
          x, [0, 0, 1, 0, 0], [-1, -1, -1, -1, -1])
      return tf.concat([prev_block, cur_block], 3)
    local_k = local(k)
    local_v = local(v)
<<<<<<< HEAD
    local_length = tf.shape(local_k)[3]

    # [batch, heads, num_blocks, block_length, local_length]
    attention = tf.matmul(q, local_k, transpose_b=True)
    
    # Apply bias (N.B: This is not currently working)
    if bias is not None:
      with tf.name_scope('bias'):
        b_batch = tf.shape(bias)[0]
        b_heads = tf.shape(bias)[1]
        bias_ = bias
        #bias = 1.0 + tf.clip_by_value(bias, -1.0, 1.0)
        if truncate_bias:
          # Use only the query dimension
          bias = tf.expand_dims(bias[:,:,:,0], 2)
          bias = tf.pad(bias, extra_padding, name='bias_pad_b')# 17, 5, 3
          bias = tf.reshape(bias,
              [b_batch, b_heads, 1, num_blocks+1, block_length],
                name='divide_blocks')
          local_b = tf.reshape(local(bias),
              [b_batch, b_heads, num_blocks, 1, -1], name='reshape_local')
        else:
          bias = tf.pad(bias, bp, name='pad')
          bias = tf.reshape(bias, 
              [b_batch, b_heads, num_blocks, block_length,
                num_blocks+1, block_length], name='divide_blocks')
          bias = tf.transpose(bias, [4,2,0,1,3,5])
          bias = tf.reshape(bias, 
              [num_blocks*(num_blocks+1), b_batch, b_heads,
                block_length, block_length], name='combine')
          indices = (num_blocks+1)*tf.range(num_blocks)
          prev_block = tf.gather(bias, indices)
          cur_block = tf.gather(bias, indices+num_blocks)
          local_b = tf.concat([prev_block, cur_block], 4)
          local_b = tf.transpose(local_b, [1,2,0,3,4])
          return l-local_b
        attention += local_b
        
    attention = tf.nn.softmax(attention)
    
    # Get local mask
    if not use_whole_block:
      good_part = tf.matrix_band_part(
        tf.ones([block_length, local_length]), 0, tf.to_int64(block_length))
    elif not look_right:
      good_part = tf.matrix_band_part(
        tf.ones([block_length, local_length]), -1, tf.to_int64(block_length))
    else:
      good_part = tf.ones([block_length, local_length])

    #good_part = tf.cast(good_part, tf.float64)
    attention *= tf.reshape(good_part, [1, 1, 1, block_length, local_length])

 
    output = tf.matmul(attention, local_v)
    output = tf.reshape(output, [batch, heads, -1, depth_v])

    # Remove added padding
=======
    tail_q = tf.slice(q, [0, 0, 1, 0, 0], [-1, -1, -1, -1, -1])

    local_length = tf.shape(local_k)[3]

    # [batch, heads, num_blocks - 1, block_length, local_length]
    attention = tf.matmul(tail_q, local_k, transpose_b=True)

    # make sure source_pos <= target_pos
    good_part = tf.matrix_band_part(
        tf.ones([block_length, local_length]), -1, tf.to_int64(block_length))
    mask = (1.0 - good_part) * -1e9
    attention += tf.reshape(mask, [1, 1, 1, block_length, local_length])
    attention = tf.nn.softmax(attention)
    # TODO(noam): figure out how to show a summary for the remaining blocks.
    # The naive way currently causes errors due to empty tensors.
    # output: [batch, heads, num_blocks-1, block_length, depth_v]
    output = tf.matmul(attention, local_v)
    output = tf.reshape(output, [batch, heads, -1, depth_v])
    output = tf.concat([first_output, output], axis=2)
>>>>>>> cd222d3e
    output = tf.slice(output, [0, 0, 0, 0], [-1, -1, original_length, -1])
    output.set_shape(v_shape)
    return output


<<<<<<< HEAD
=======
def unmasked_local_attention_1d(q, k, v, block_length=128, filter_width=100,
                                name=None):
  """strided block local self-attention.

  Args:
    q: a Tensor with shape [batch, heads, length, depth_k]
    k: a Tensor with shape [batch, heads, length, depth_k]
    v: a Tensor with shape [batch, heads, length, depth_v]
    block_length: an integer
    filter_width: an integer indicating how much to look left.
    name: an optional string

  Returns:
    a Tensor of shape [batch, heads, length, depth_v]
  """
  with tf.variable_scope(name, default_name="local_self_attention_1d",
                         values=[q, k, v]):
    v_shape = v.get_shape()
    depth_v = tf.shape(v)[3]
    batch_size = tf.shape(q)[0]
    num_heads = tf.shape(q)[1]
    original_length = tf.shape(q)[2]
    # making sure q is a multiple of d
    def pad_to_multiple(x, pad_length):
      x_length = tf.shape(x)[2]
      return tf.pad(x, [[0, 0], [0, 0], [0, -x_length % pad_length], [0, 0]])
    def pad_l_and_r(x, pad_length):
      return tf.pad(x, [[0, 0], [0, 0], [pad_length, pad_length], [0, 0]])
    q = pad_to_multiple(q, block_length)
    k = pad_to_multiple(k, block_length)
    v = pad_to_multiple(v, block_length)

    # Setting up q blocks
    new_q_shape = tf.shape(q)
    # Setting up q blocks
    q = tf.reshape(q, [new_q_shape[0], new_q_shape[1],
                       new_q_shape[2]//block_length,
                       block_length, new_q_shape[3]])

    # Setting up k and v values
    k = pad_l_and_r(k, filter_width)
    v = pad_l_and_r(v, filter_width)

    length = tf.shape(k)[2]
    full_filter_width = block_length + 2*filter_width
    # getting gather indices
    indices = tf.range(0, length, delta=1, name="index_range")
    # making indices [1, length, 1] to appy convs
    indices = tf.reshape(indices, [1, -1, 1])
    kernel = tf.expand_dims(tf.eye(full_filter_width), axis=1)
    gather_indices = tf.nn.conv1d(
        tf.cast(indices, tf.float32),
        kernel,
        block_length,
        padding="VALID",
        name="gather_conv")

    gather_indices = tf.squeeze(tf.cast(gather_indices, tf.int32), axis=0)

    # [length, batch, heads, dim]
    k_t = tf.transpose(k, [2, 0, 1, 3])
    k_new = tf.gather(k_t, gather_indices)

    # [batch, heads, blocks, block_length, dim]
    k_new = tf.transpose(k_new, [2, 3, 0, 1, 4])

    attention_bias = tf.expand_dims(
        tf.to_float(embedding_to_padding(k_new)) * -1e9, axis=-2)

    v_t = tf.transpose(v, [2, 0, 1, 3])
    v_new = tf.gather(v_t, gather_indices)
    v_new = tf.transpose(v_new, [2, 3, 0, 1, 4])

    logits = tf.matmul(q, k_new, transpose_b=True)

    attention = tf.nn.softmax(logits+attention_bias)
    output = tf.matmul(attention, v_new)

    output = tf.reshape(output, [batch_size, num_heads, -1, depth_v])
    # Remove the padding if introduced
    output = tf.slice(output, [0, 0, 0, 0], [-1, -1, original_length, -1])
    output.set_shape(v_shape)
    return output

>>>>>>> cd222d3e

def multihead_attention(query_antecedent,
                        memory_antecedent,
                        bias,
                        total_key_depth,
                        total_value_depth,
                        output_depth,
                        num_heads,
                        dropout_rate,
                        image_shapes=None,
                        attention_type="dot_product",
                        block_length=128,
                        name=None):
  """Multihead scaled-dot-product attention with input/output transformations.

  Args:
    query_antecedent: a Tensor with shape [batch, length_q, channels]
    memory_antecedent: a Tensor with shape [batch, length_m, channels]
    bias: bias Tensor (see attention_bias())
    total_key_depth: an integer
    total_value_depth: an integer
    output_depth: an integer
    num_heads: an integer dividing total_key_depth and total_value_depth
    dropout_rate: a floating point number
    image_shapes: optional tuple of integer scalars.
      see comments for attention_image_summary()
<<<<<<< HEAD
    attention_type: a string, either "dot_product" or "local" or
                    "local_mask_right"
=======
    attention_type: a string, either "dot_product" or "local_mask_right" or
                    "local_unmasked"
>>>>>>> cd222d3e
    block_length: an integer - relevant for "local_mask_right"
    name: an optional string

  Returns:
    A Tensor.

  Raises:
    ValueError: if the key depth or value depth are not divisible by the
      number of attention heads.
  """
  if total_key_depth % num_heads != 0:
    raise ValueError("Key depth (%d) must be divisible by the number of "
                     "attention heads (%d)." % (total_key_depth, num_heads))
  if total_value_depth % num_heads != 0:
    raise ValueError("Value depth (%d) must be divisible by the number of "
                     "attention heads (%d)." % (total_value_depth, num_heads))

  with tf.variable_scope(
      name,
      default_name="multihead_attention",
      values=[query_antecedent, memory_antecedent]):
    if memory_antecedent is None:
      # self attention
      combined = common_layers.conv1d(
          query_antecedent,
          total_key_depth * 2 + total_value_depth,
          1,
          name="qkv_transform")
      q, k, v = tf.split(
          combined, [total_key_depth, total_key_depth, total_value_depth],
          axis=2)
    else:
      q = common_layers.conv1d(
          query_antecedent, total_key_depth, 1, name="q_transform")
      combined = common_layers.conv1d(
          memory_antecedent,
          total_key_depth + total_value_depth,
          1,
          name="kv_transform")
      k, v = tf.split(combined, [total_key_depth, total_value_depth], axis=2)
    q = split_heads(q, num_heads)
    k = split_heads(k, num_heads)
    v = split_heads(v, num_heads)
    key_depth_per_head = total_key_depth // num_heads
    q *= key_depth_per_head**-0.5
    if attention_type == "dot_product":
      x = dot_product_attention(
          q, k, v, bias, dropout_rate, image_shapes)
<<<<<<< HEAD
    elif attention_type == "local":
      x = local_attention_1d(q, k, v, block_length=block_length)
    else:
      assert attention_type == "local_mask_right"
      x = local_attention_1d(
          q, k, v, block_length=block_length, look_right=False)
=======
    elif attention_type == "local_mask_right":
      x = masked_local_attention_1d(q, k, v, block_length=block_length)
    else:
      assert attention_type == "local_unmasked"
      x = unmasked_local_attention_1d(q, k, v, block_length=block_length)
>>>>>>> cd222d3e
    x = combine_heads(x)
    x = common_layers.conv1d(x, output_depth, 1, name="output_transform")
    return x


def ffn_self_attention_layer(x,
                             filter_depth,
                             output_depth,
                             num_parts,
                             dropout_rate,
                             share_kv=False,
                             name=None):
  """Self-attention feedforward layer.

  We use self-attention to do feedforward computations. We apply this function
  positionwise where for each position, we linearly transform the output to have
  depth filter_depth, and break up the result depth-wise into num_parts
  contiguous parts.  The parts self-attentd, we concatenate the results
  depth-wise, and we linearly transform to a depth of output_depth. The
  goal is to get multiplicative interactions between components of a
  representation.

  Args:
    x: a Tensor with shape [batch, length, channels]
    filter_depth: an integer
    output_depth: an integer
    num_parts: an integer dividing filter depth
    dropout_rate: a floating point number
    share_kv: Share the key value transform
    name: an optional string

  Returns:
    A Tensor.
  """

  with tf.variable_scope(name, default_name="feedforward_self_attention",
                         values=[x]):
    x_shape = tf.shape(x)
    part_depth = filter_depth // num_parts
    if not share_kv:
      combined = common_layers.conv1d(
          x,
          filter_depth * 3,
          1,
          name="qkv_transform")
      combined = tf.expand_dims(combined, axis=2)
      q, k, v = tf.split(combined, 3, axis=3)
    else:
      q = tf.expand_dims(common_layers.conv1d(
          x,
          filter_depth,
          1,
          name="q_transform"), axis=2)
      kv_combined = tf.expand_dims(common_layers.conv1d(
          tf.concat([x, x], axis=1),
          filter_depth,
          1,
          name="kv_transform"), axis=2)
      k, v = tf.split(kv_combined, [x_shape[1], x_shape[1]], axis=1)

    batch_q = tf.reshape(q, [-1, 1, num_parts, part_depth])
    batch_k = tf.reshape(k, [-1, 1, num_parts, part_depth])
    batch_v = tf.reshape(v, [-1, 1, num_parts, part_depth])

    batch_q *= part_depth**-0.5
    # non-masked bias
    bias = None
    x = dot_product_attention(
        batch_q, batch_k, batch_v, bias, dropout_rate)
    x = tf.reshape(x, [x_shape[0], x_shape[1], filter_depth])
    x = common_layers.conv1d(x, output_depth, 1, name="output_transform")
    return x


def parameter_attention(x,
                        total_key_depth,
                        total_value_depth,
                        output_depth,
                        memory_rows,
                        num_heads,
                        dropout_rate,
                        name=None):
  """Attention over parameters.

  We use the same multi-headed attention as in the other layers, but the memory
  keys and values are model parameters.  There are no linear transformation
  on the keys or values.

  We are also a bit more careful about memory usage, since the number of
  memory positions may be very large.

  Args:
    x: a Tensor with shape [batch, length_q, channels]
    total_key_depth: an integer
    total_value_depth: an integer
    output_depth: an integer
    memory_rows: an integer
    num_heads: an integer dividing total_key_depth and total_value_depth
    dropout_rate: a floating point number
    name: an optional string

  Returns:
    A Tensor.
  """
  with tf.variable_scope(name, default_name="parameter_attention",
                         values=[x]):
    head_size_k = total_key_depth // num_heads
    head_size_v = total_value_depth // num_heads
    var_shape_k = [num_heads, memory_rows, head_size_k]
    var_shape_v = [num_heads, memory_rows, head_size_v]
    k = tf.get_variable(
        "k", var_shape_k,
        initializer=tf.random_normal_initializer(
            0, output_depth ** -0.5)) * (num_heads ** 0.5)
    v = tf.get_variable(
        "v", var_shape_v,
        initializer=tf.random_normal_initializer(
            0, output_depth ** -0.5)) * (output_depth ** 0.5)
    batch_size = tf.shape(x)[0]
    length = tf.shape(x)[1]
    q = common_layers.conv1d(x, total_key_depth, 1, name="q_transform")
    if dropout_rate:
      # This is a cheaper form of attention dropout where we use to use
      # the same dropout decisions across batch elemets and query positions,
      # but different decisions across heads and memory positions.
      v = tf.nn.dropout(v, 1.0 - dropout_rate,
                        noise_shape=[num_heads, memory_rows, 1])
    # query is [batch, length, hidden_size]
    # reshape and transpose it to [heads, batch * length, head_size]
    q = tf.reshape(q, [batch_size, length, num_heads, head_size_k])
    q = tf.transpose(q, [2, 0, 1, 3])
    q = tf.reshape(q, [num_heads, batch_size * length, head_size_k])
    weights = tf.matmul(q, k, transpose_b=True)
    weights = tf.nn.softmax(weights)
    y = tf.matmul(weights, v)
    y = tf.reshape(y, [num_heads, batch_size, length, head_size_v])
    y = tf.transpose(y, [1, 2, 0, 3])
    y = tf.reshape(y, [batch_size, length, total_value_depth])
    y.set_shape([None, None, total_value_depth])
    y = common_layers.conv1d(y, output_depth, 1, name="output_transform")

    return y<|MERGE_RESOLUTION|>--- conflicted
+++ resolved
@@ -344,8 +344,6 @@
     return tf.matmul(weights, v)
 
 
-<<<<<<< HEAD
-
 def local_attention_1d(q, k, v, bias=None,
     block_length=128, look_right=True, use_whole_block=False, 
     truncate_bias=True, name=None):
@@ -373,25 +371,6 @@
     block_length: an integer
     look_right: a bool
     use_whole_block: a bool
-=======
-def masked_local_attention_1d(
-    q, k, v, block_length=128, name=None):
-  """Attention to the source position and a neigborhood to the left of it.
-
-  The sequence is divided into blocks of length block_size.
-  Attention for a given query position can only see memory positions
-  less than or equal to the query position, in the corresponding block
-  and the previous block.
-
-  If mask_right is True, then a target position cannot see greater source
-  positions.
-
-  Args:
-    q: a Tensor with shape [batch, heads, length, depth_k]
-    k: a Tensor with shape [batch, heads, length, depth_k]
-    v: a Tensor with shape [batch, heads, length, depth_v]
-    block_length: an integer
->>>>>>> cd222d3e
     name: an optional string
 
   Returns:
@@ -403,14 +382,13 @@
     batch = tf.shape(q)[0]
     heads = tf.shape(q)[1]
     length = tf.shape(q)[2]
-<<<<<<< HEAD
     depth_k = tf.shape(q)[3]
     depth_v = tf.shape(v)[3]
 
     original_length = length
 
     #Pad to desired length
-    #If (length < 2 * block_length), then we use only one block.
+    #If (length < block_length), then we use only one block.
     block_length = tf.where(tf.less(length, block_length),
                             length, block_length)
     padding_size = tf.mod(-length, block_length)
@@ -445,45 +423,11 @@
       """Create a local version of the keys or values."""
       prev_block = tf.slice(
           x, [0, 0, 0, 0, 0], [-1, -1, num_blocks, -1, -1])
-=======
-    # If (length < 2 * block_length), then we use only one block.
-    block_length = tf.where(tf.less(length, block_length * 2),
-                            length, block_length)
-    depth_k = tf.shape(q)[3]
-    depth_v = tf.shape(v)[3]
-    original_length = length
-    padding_size = tf.mod(-length, block_length)
-    length += padding_size
-    padding = [[0, 0], [0, 0], [0, padding_size], [0, 0]]
-    q = tf.pad(q, padding)
-    k = tf.pad(k, padding)
-    v = tf.pad(v, padding)
-    num_blocks = tf.div(length, block_length)
-
-    # compute attention for the first query block.
-    first_q = tf.slice(q, [0, 0, 0, 0], [-1, -1, block_length, -1])
-    first_k = tf.slice(k, [0, 0, 0, 0], [-1, -1, block_length, -1])
-    first_v = tf.slice(v, [0, 0, 0, 0], [-1, -1, block_length, -1])
-    first_output = dot_product_attention(
-        first_q, first_k, first_v, attention_bias_lower_triangle(block_length),
-        name="fist_block")
-
-    # compute attention for all subsequent query blocks.
-    q = tf.reshape(q, [batch, heads, num_blocks, block_length, depth_k])
-    k = tf.reshape(k, [batch, heads, num_blocks, block_length, depth_k])
-    v = tf.reshape(v, [batch, heads, num_blocks, block_length, depth_v])
-
-    def local(x):
-      """Create a local version of the keys or values."""
-      prev_block = tf.slice(
-          x, [0, 0, 0, 0, 0], [-1, -1, num_blocks - 1, -1, -1])
->>>>>>> cd222d3e
       cur_block = tf.slice(
           x, [0, 0, 1, 0, 0], [-1, -1, -1, -1, -1])
       return tf.concat([prev_block, cur_block], 3)
     local_k = local(k)
     local_v = local(v)
-<<<<<<< HEAD
     local_length = tf.shape(local_k)[3]
 
     # [batch, heads, num_blocks, block_length, local_length]
@@ -542,119 +486,10 @@
     output = tf.reshape(output, [batch, heads, -1, depth_v])
 
     # Remove added padding
-=======
-    tail_q = tf.slice(q, [0, 0, 1, 0, 0], [-1, -1, -1, -1, -1])
-
-    local_length = tf.shape(local_k)[3]
-
-    # [batch, heads, num_blocks - 1, block_length, local_length]
-    attention = tf.matmul(tail_q, local_k, transpose_b=True)
-
-    # make sure source_pos <= target_pos
-    good_part = tf.matrix_band_part(
-        tf.ones([block_length, local_length]), -1, tf.to_int64(block_length))
-    mask = (1.0 - good_part) * -1e9
-    attention += tf.reshape(mask, [1, 1, 1, block_length, local_length])
-    attention = tf.nn.softmax(attention)
-    # TODO(noam): figure out how to show a summary for the remaining blocks.
-    # The naive way currently causes errors due to empty tensors.
-    # output: [batch, heads, num_blocks-1, block_length, depth_v]
-    output = tf.matmul(attention, local_v)
-    output = tf.reshape(output, [batch, heads, -1, depth_v])
-    output = tf.concat([first_output, output], axis=2)
->>>>>>> cd222d3e
     output = tf.slice(output, [0, 0, 0, 0], [-1, -1, original_length, -1])
     output.set_shape(v_shape)
     return output
 
-
-<<<<<<< HEAD
-=======
-def unmasked_local_attention_1d(q, k, v, block_length=128, filter_width=100,
-                                name=None):
-  """strided block local self-attention.
-
-  Args:
-    q: a Tensor with shape [batch, heads, length, depth_k]
-    k: a Tensor with shape [batch, heads, length, depth_k]
-    v: a Tensor with shape [batch, heads, length, depth_v]
-    block_length: an integer
-    filter_width: an integer indicating how much to look left.
-    name: an optional string
-
-  Returns:
-    a Tensor of shape [batch, heads, length, depth_v]
-  """
-  with tf.variable_scope(name, default_name="local_self_attention_1d",
-                         values=[q, k, v]):
-    v_shape = v.get_shape()
-    depth_v = tf.shape(v)[3]
-    batch_size = tf.shape(q)[0]
-    num_heads = tf.shape(q)[1]
-    original_length = tf.shape(q)[2]
-    # making sure q is a multiple of d
-    def pad_to_multiple(x, pad_length):
-      x_length = tf.shape(x)[2]
-      return tf.pad(x, [[0, 0], [0, 0], [0, -x_length % pad_length], [0, 0]])
-    def pad_l_and_r(x, pad_length):
-      return tf.pad(x, [[0, 0], [0, 0], [pad_length, pad_length], [0, 0]])
-    q = pad_to_multiple(q, block_length)
-    k = pad_to_multiple(k, block_length)
-    v = pad_to_multiple(v, block_length)
-
-    # Setting up q blocks
-    new_q_shape = tf.shape(q)
-    # Setting up q blocks
-    q = tf.reshape(q, [new_q_shape[0], new_q_shape[1],
-                       new_q_shape[2]//block_length,
-                       block_length, new_q_shape[3]])
-
-    # Setting up k and v values
-    k = pad_l_and_r(k, filter_width)
-    v = pad_l_and_r(v, filter_width)
-
-    length = tf.shape(k)[2]
-    full_filter_width = block_length + 2*filter_width
-    # getting gather indices
-    indices = tf.range(0, length, delta=1, name="index_range")
-    # making indices [1, length, 1] to appy convs
-    indices = tf.reshape(indices, [1, -1, 1])
-    kernel = tf.expand_dims(tf.eye(full_filter_width), axis=1)
-    gather_indices = tf.nn.conv1d(
-        tf.cast(indices, tf.float32),
-        kernel,
-        block_length,
-        padding="VALID",
-        name="gather_conv")
-
-    gather_indices = tf.squeeze(tf.cast(gather_indices, tf.int32), axis=0)
-
-    # [length, batch, heads, dim]
-    k_t = tf.transpose(k, [2, 0, 1, 3])
-    k_new = tf.gather(k_t, gather_indices)
-
-    # [batch, heads, blocks, block_length, dim]
-    k_new = tf.transpose(k_new, [2, 3, 0, 1, 4])
-
-    attention_bias = tf.expand_dims(
-        tf.to_float(embedding_to_padding(k_new)) * -1e9, axis=-2)
-
-    v_t = tf.transpose(v, [2, 0, 1, 3])
-    v_new = tf.gather(v_t, gather_indices)
-    v_new = tf.transpose(v_new, [2, 3, 0, 1, 4])
-
-    logits = tf.matmul(q, k_new, transpose_b=True)
-
-    attention = tf.nn.softmax(logits+attention_bias)
-    output = tf.matmul(attention, v_new)
-
-    output = tf.reshape(output, [batch_size, num_heads, -1, depth_v])
-    # Remove the padding if introduced
-    output = tf.slice(output, [0, 0, 0, 0], [-1, -1, original_length, -1])
-    output.set_shape(v_shape)
-    return output
-
->>>>>>> cd222d3e
 
 def multihead_attention(query_antecedent,
                         memory_antecedent,
@@ -681,13 +516,8 @@
     dropout_rate: a floating point number
     image_shapes: optional tuple of integer scalars.
       see comments for attention_image_summary()
-<<<<<<< HEAD
     attention_type: a string, either "dot_product" or "local" or
                     "local_mask_right"
-=======
-    attention_type: a string, either "dot_product" or "local_mask_right" or
-                    "local_unmasked"
->>>>>>> cd222d3e
     block_length: an integer - relevant for "local_mask_right"
     name: an optional string
 
@@ -736,20 +566,12 @@
     if attention_type == "dot_product":
       x = dot_product_attention(
           q, k, v, bias, dropout_rate, image_shapes)
-<<<<<<< HEAD
     elif attention_type == "local":
       x = local_attention_1d(q, k, v, block_length=block_length)
     else:
       assert attention_type == "local_mask_right"
       x = local_attention_1d(
           q, k, v, block_length=block_length, look_right=False)
-=======
-    elif attention_type == "local_mask_right":
-      x = masked_local_attention_1d(q, k, v, block_length=block_length)
-    else:
-      assert attention_type == "local_unmasked"
-      x = unmasked_local_attention_1d(q, k, v, block_length=block_length)
->>>>>>> cd222d3e
     x = combine_heads(x)
     x = common_layers.conv1d(x, output_depth, 1, name="output_transform")
     return x
